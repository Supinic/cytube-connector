{
  "author": {
    "name": "Supinic",
    "email": "supinic@pm.me"
  },
  "dependencies": {
<<<<<<< HEAD
    "got": "^11.0.0",
    "socket.io-client": "^3.1.1"
=======
    "got": "^11.3.0",
    "socket.io-client": "^2.2.0"
>>>>>>> 7608e264
  },
  "deprecated": false,
  "description": "Simple Cytube client",
  "engines": {
    "node": ">= 12.0"
  },
  "files": [
    "client.js"
  ],
  "main": "client.js",
  "name": "cytube-connector",
  "private": true,
  "version": "2.0.1"
}<|MERGE_RESOLUTION|>--- conflicted
+++ resolved
@@ -4,13 +4,8 @@
     "email": "supinic@pm.me"
   },
   "dependencies": {
-<<<<<<< HEAD
-    "got": "^11.0.0",
-    "socket.io-client": "^3.1.1"
-=======
     "got": "^11.3.0",
     "socket.io-client": "^2.2.0"
->>>>>>> 7608e264
   },
   "deprecated": false,
   "description": "Simple Cytube client",
@@ -23,5 +18,5 @@
   "main": "client.js",
   "name": "cytube-connector",
   "private": true,
-  "version": "2.0.1"
+  "version": "2.0.0"
 }